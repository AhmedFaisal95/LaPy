# Adopted from Matlab code at
# https://github.com/garyptchoi/spherical-conformal-map
# with this
# Copyright (c) 2013-2020, Gary Pui-Tung Choi
# https://math.mit.edu/~ptchoi
# and has been distributed with the Apache 2 License

# If you use this code in your own work, please cite the following paper:
# [1] P. T. Choi, K. C. Lam, and L. M. Lui,
# "FLASH: Fast Landmark Aligned Spherical Harmonic Parameterization for Genus-0
#  Closed Brain Surfaces."
# SIAM Journal on Imaging Sciences, vol. 8, no. 1, pp. 67-94, 2015.


import importlib

import numpy as np
from scipy import sparse
from scipy.optimize import minimize

from .Solver import Solver
from .TriaMesh import TriaMesh
from .utils._imports import import_optional_dependency


<<<<<<< HEAD
def spherical_conformal_map(tria):
    """Compute spherical conformal map of a genus-0 closed surface with a linear method.
=======
def spherical_conformal_map(tria, use_cholmod=False):
    """
    A linear method for computing spherical conformal map of a genus-0 closed surface
>>>>>>> f7562805

    Parameters
    ----------
    tria : TriaMesh
        vertices and faces
    use_cholmod : bool, default=False
        Which solver to use:
            * True : Use Cholesky decomposition from scikit-sparse cholmod
            * False: Use spsolve (LU decomposition)        

    Returns
    -------
    mapping: np.ndarray of shape (n,3)
        vertex coordinates of the spherical conformal parameterization

    Notes
    -----
    If you use this code in your own work, please cite the following paper:
    [1] P. T. Choi, K. C. Lam, and L. M. Lui,
       "FLASH: Fast Landmark Aligned Spherical Harmonic Parameterization
       for Genus-0 Closed Brain Surfaces."
       SIAM Journal on Imaging Sciences, vol. 8, no. 1, pp. 67-94, 2015.

    Adopted from Matlab code at
    https://github.com/garyptchoi/spherical-conformal-map
    with this
    Copyright (c) 2013-2020, Gary Pui-Tung Choi
    https://math.mit.edu/~ptchoi
    and has been distributed with the Apache 2 License
    """
    # Check whether the input mesh is spherical topology (genus-0)
    if tria.euler() != 2:
        print("ERROR: The mesh is not a genus-0 closed surface ..")
        raise ValueError("not genus-0")

    # Find the most regular triangle as the "big triangle"
    tquals = tria.tria_qualities()
    bigtri = np.argmax(tquals)
    # print(bigtri, tquals[bigtri])
    # If it turns out that the spherical parameterization result is homogeneous
    # you can try to change bigtri to the id of some other triangles with good quality

    # North pole step: Compute spherical map
    #   by solving laplace equation on a big triangle
    nv = tria.v.shape[0]
    S = Solver(tria)
    M = S.stiffness.astype(complex)

    p0 = tria.t[bigtri, 0]
    p1 = tria.t[bigtri, 1]
    p2 = tria.t[bigtri, 2]
    fixed = tria.t[bigtri, :]

    # set all rows and cols with fixed vidxs to zero
    # and set diag entries to 1
    mrow, mcol, mval = sparse.find(M[fixed, :])
    M = (
        M
        - sparse.csc_matrix((mval, (fixed[mrow], mcol)), shape=(nv, nv))
        + sparse.csc_matrix(((1, 1, 1), (fixed, fixed)), shape=(nv, nv))
    )

    # find embedding of the bigtria (boundary condition later)
    # arbitrarily set first two points
    x0, y0, x1, y1 = 0, 0, 1, 0
    a = tria.v[p1, :] - tria.v[p0, :]
    b = tria.v[p2, :] - tria.v[p0, :]
    sin1 = np.linalg.norm(np.cross(a, b)) / (np.linalg.norm(a) * np.linalg.norm(b))
    ori_h = np.linalg.norm(b) * sin1
    ratio = np.sqrt(((x0 - x1) ** 2 + (y0 - y1) ** 2)) / np.linalg.norm(a)
    y2 = ori_h * ratio  # compute the coordinates of the third vertex
    x2 = np.sqrt(np.linalg.norm(b) ** 2 * ratio**2 - y2**2)
    # should be around (0.5, sqrt(3)/2) if we found an equilateral bigtri

    # Solve the Laplace equation to obtain a harmonic map
    c = np.zeros((nv, 1))
    c[p0], c[p1], c[p2] = x0, x1, x2
    d = np.zeros((nv, 1))
    d[p0], d[p1], d[p2] = y0, y1, y2
    rhs = np.empty(c.shape[:-1], dtype=complex)
    rhs.real = c.flatten()
    rhs.imag = d.flatten()

    z = sparse_symmetric_solve(M, rhs, use_cholmod=use_cholmod)
    z = np.squeeze(np.array(z))
    z = z - np.mean(z, axis=0)

    # inverse stereographic projection (not scaled well)
    S = inverse_stereographic(z)

    # Find optimal big triangle size
    w = np.empty(S.shape[:-1], dtype=complex)
    w.real = (S[:, 0] / (1 + S[:, 2])).flatten()
    w.imag = (S[:, 1] / (1 + S[:, 2])).flatten()

    # find the index of the southernmost triangle
    index = np.argsort(
        np.abs(z[tria.t[:, 0]]) + np.abs(z[tria.t[:, 1]]) + np.abs(z[tria.t[:, 2]])
    )
    inner = index[0]
    if inner == bigtri:
        inner = index[1]

    # Compute the size of the northern most and the southern most triangles
    NorthTriSide = (
        np.abs(z[tria.t[bigtri, 0]] - z[tria.t[bigtri, 1]])
        + np.abs(z[tria.t[bigtri, 1]] - z[tria.t[bigtri, 2]])
        + np.abs(z[tria.t[bigtri, 2]] - z[tria.t[bigtri, 0]])
    ) / 3.0

    SouthTriSide = (
        np.abs(w[tria.t[inner, 0]] - w[tria.t[inner, 1]])
        + np.abs(w[tria.t[inner, 1]] - w[tria.t[inner, 2]])
        + np.abs(w[tria.t[inner, 2]] - w[tria.t[inner, 0]])
    ) / 3.0

    # rescale to get the best distribution
    z = z * np.sqrt(NorthTriSide * SouthTriSide) / NorthTriSide

    # inverse stereographic projection (now distributed well)
    S = inverse_stereographic(z)

    if np.isnan(np.sum(S)):
        raise ValueError("Error: projection contains nan value(s)!")
        # could revert to spherical tutte map here

    # South pole step
    idx = np.argsort(S[:, 2])

    # number of points near the south pole to be fixed
    # simply set it to be 1/10 of the total number of vertices (can be changed)
    # In case the spherical parameterization is not good, change 10 to
    # something smaller (e.g. 2)
    fixnum = np.maximum(round(nv / 10), 3)
    fixed = idx[0 : np.minimum(nv, fixnum)]

    # south pole stereographic projection
    P = np.column_stack(
        (S[:, 0] / (1 + S[:, 2]), S[:, 1] / (1 + S[:, 2]), np.zeros(nv))
    )

    # compute the Beltrami coefficient (value per triangle)
    triasouth = TriaMesh(P, tria.t)
    mu = beltrami_coefficient(triasouth, tria.v)

    # compose the map with another quasi-conformal map to cancel the distortion
    mapping = linear_beltrami_solver(triasouth, mu, fixed, P[fixed, :], use_cholmod=use_cholmod)

    if np.isnan(np.sum(mapping)):
        # if the result has NaN entries, then most probably the number of
        # boundary constraints is not large enough
        # increase the number of boundary constrains and run again
        print("South pole compsed map has nan value(s)!")
        fixnum = fixnum * 5  # again, this number can be changed
        fixed = idx[0 : np.minimum(nv, fixnum)]
        mapping = linear_beltrami_solver(triasouth, mu, fixed, P[fixed, :], use_cholmod=use_cholmod)
        if np.isnan(np.sum(mapping)):
            mapping = P  # use the old result

    # inverse south pole stereographic projection
    mapping = inverse_stereographic(mapping)
    return mapping


def mobius_area_correction_spherical(tria, mapping):
    r"""Find an optimal Mobius transformation for reducing the area distortion of a spherical conformal parameterization using the method in footcite:t:`conformal_parameterization_2020`.

    Parameters
    ----------
    tria : TriaMesh
        (vertices, triangle) of genus-0 closed triangle mesh
    mapping : np.ndarray of shape (n,3)
        vertex coordinates of the spherical conformal parameterization

    Returns
    -------
    map_mobius: np.ndarray of shape (n,3)
        vertex coordinates of the updated spherical conformal parameterization
    result: OptimizeResult
        the optimal parameters (x) for the Mobius transformation, where
            f(z) = \frac{az+b}{cz+d}
                = ((x(1)+x(2)*1j)*z+(x(3)+x(4)*1j))/((x(5)+x(6)*1j)*z+(x(7)+x(8)*1j))

    Notes
    -----
    Adapted by Martin Reuter from Matlab code at
    https://github.com/garyptchoi/spherical-conformal-map
    with this Copyright (c) 2019-2020, Gary Pui-Tung Choi
    https://scholar.harvard.edu/choi
    and has been distributed with the Apache 2 License

    References
    ----------
    .. footbibliography::
    """  # noqa: E501
    # Compute the tria areas with normalization
    area_t = tria.tria_areas()
    area_t = area_t / area_t.sum()
    # Project the sphere onto the plane
    z = stereographic(mapping)

    def area_map(xx):
        v = inverse_stereographic(
            ((xx[0] + xx[1] * 1j) * z + (xx[2] + xx[3] * 1j))
            / ((xx[4] + xx[5] * 1j) * z + (xx[6] + xx[7] * 1j))
        )
        area_v = TriaMesh(v, tria.t).tria_areas()
        return area_v / area_v.sum()

    # objective function: mean(abs(log(area_map/area_t)))
    def d_area(xx):
        a = np.abs(np.log(area_map(xx) / area_t))
        return (a[np.isfinite(a)]).mean()

    # Optimization setup
    x0 = np.array([1, 0, 0, 0, 0, 0, 1, 0])  # initial guess
    # lower and upper bounds
    bnds = (
        (-100, 100),
        (-100, 100),
        (-100, 100),
        (-100, 100),
        (-100, 100),
        (-100, 100),
        (-100, 100),
        (-100, 100),
    )
    # Optimization (may further supply gradients for better result, not yet implemented)
    # options = optimoptions('fmincon','Display','iter');
    # x = fmincon(d_area,x0,[],[],[],[],lb,ub,[],options);
    options = {"disp": True}
    result = minimize(d_area, x0, bounds=bnds, options=options)
    x = result.x
    # obtain the conformal parameterization with area distortion corrected
    fz = ((x[0] + x[1] * 1j) * z + (x[2] + x[3] * 1j)) / (
        (x[4] + x[5] * 1j) * z + (x[6] + x[7] * 1j)
    )
    map_mobius = inverse_stereographic(fz)
    return map_mobius, result


def beltrami_coefficient(tria, mapping):
    """Compute the Beltrami coefficient of a mapping.

    Parameters
    ----------
    tria : TriaMesh
        (vertices, triangle) of genus-0 closed triangle mesh
        TriaMesh should be planar mapping on complex plane
    mapping : np.ndarray of shape (n,3)
        coordinates of the spherical conformal parameterization

    Returns
    -------
    mu: np.ndarray of complex beltrami coefficient per triangle

    Notes
    -----
    If you use this code in your own work, please cite the following paper:
    [1] P. T. Choi, K. C. Lam, and L. M. Lui,
    "FLASH: Fast Landmark Aligned Spherical Harmonic Parameterization
    for Genus-0 Closed Brain Surfaces."
    SIAM Journal on Imaging Sciences, vol. 8, no. 1, pp. 67-94, 2015.

    Adopted by Martin Reuter from Matlab code at
    https://github.com/garyptchoi/spherical-conformal-map
    with this
    Copyright (c) 2013-2020, Gary Pui-Tung Choi
    https://math.mit.edu/~ptchoi
    and has been distributed with the Apache 2 License
    """
    # here we should be in the plane
    if np.amax(tria.v[:, 2]) - np.amin(tria.v[:, 2]) > 0.001:
        print("ERROR: mesh should be on complex plane ..")
        raise ValueError("not planar")

    # get 2d vetrices, edges and area
    v0 = (tria.v[tria.t[:, 0], :])[:, :-1]
    v1 = (tria.v[tria.t[:, 1], :])[:, :-1]
    v2 = (tria.v[tria.t[:, 2], :])[:, :-1]
    e0 = v2 - v1
    e1 = v0 - v2
    e2 = v1 - v0
    # double areas
    areas2 = np.cross(e0, e1)  # returns z-component is length

    # create tria,vertex matrices (summing area normalized edge coords)
    nf = tria.t.shape[0]
    tids = np.arange(nf)
    i = np.column_stack((tids, tids, tids)).reshape(-1)
    j = tria.t.reshape(-1)
    datx = (
        np.column_stack((e0[:, 1], e1[:, 1], e2[:, 1])) / areas2[:, np.newaxis]
    ).reshape(-1)
    daty = -(
        np.column_stack((e0[:, 0], e1[:, 0], e2[:, 0])) / areas2[:, np.newaxis]
    ).reshape(-1)
    nv = tria.v.shape[0]
    Dx = sparse.csr_matrix((datx, (i, j)), shape=(nf, nv))
    Dy = sparse.csr_matrix((daty, (i, j)), shape=(nf, nv))

    dXdu = Dx.dot(mapping[:, 0])
    dXdv = Dy.dot(mapping[:, 0])
    dYdu = Dx.dot(mapping[:, 1])
    dYdv = Dy.dot(mapping[:, 1])
    dZdu = Dx.dot(mapping[:, 2])
    dZdv = Dy.dot(mapping[:, 2])

    E = dXdu**2 + dYdu**2 + dZdu**2
    G = dXdv**2 + dYdv**2 + dZdv**2
    F = dXdu * dXdv + dYdu * dYdv + dZdu * dZdv
    mu = (E - G + 2j * F) / (E + G + 2.0 * np.sqrt(E * G - F**2))

    return mu


<<<<<<< HEAD
def linear_beltrami_solver(tria, mu, landmark, target):
    """Linear Beltrami solver.
=======
def linear_beltrami_solver(tria, mu, landmark, target, use_cholmod=False):
    """
    Linear Beltrami solver
>>>>>>> f7562805

    Parameters
    ----------
    tria : TriaMesh
        (vertices, triangle) of genus-0 closed triangle mesh
        TriaMesh should be planar mapping on complex plane
    mu : np.array of complex beltrami coefficients
    landmark : np.ndarray of fixed vertex indices
    target : np.ndarray of shape (n,3)
        2D landmark target coordinates (third coordinate is zero)
    use_cholmod : bool, default=False
        Which solver to use:
            * True : Use Cholesky decomposition from scikit-sparse cholmod
            * False: Use spsolve (LU decomposition)             

    Returns
    -------
    mapping : np.ndarray of shape (n,3)
        vertex coordinates of new mapping

    Notes
    -----
    If you use this code in your own work, please cite the following paper:
    [1] P. T. Choi, K. C. Lam, and L. M. Lui,
    "FLASH: Fast Landmark Aligned Spherical Harmonic Parameterization
    for Genus-0 Closed Brain Surfaces."
    SIAM Journal on Imaging Sciences, vol. 8, no. 1, pp. 67-94, 2015.

    Adopted by Martin Reuter from Matlab code at
    https://github.com/garyptchoi/spherical-conformal-map
    with this
    Copyright (c) 2013-2020, Gary Pui-Tung Choi
    https://math.mit.edu/~ptchoi
    and has been distributed with the Apache 2 License
    """
    # here we should be in the plane
    if np.amax(tria.v[:, 2]) - np.amin(tria.v[:, 2]) > 0.001:
        print("ERROR: mesh should be on complex plane ..")
        raise ValueError("not planar")

    af = (1.0 - 2 * np.real(mu) + np.abs(mu) ** 2) / (1.0 - np.abs(mu) ** 2)
    bf = -2.0 * np.imag(mu) / (1.0 - np.abs(mu) ** 2)
    gf = (1.0 + 2 * np.real(mu) + np.abs(mu) ** 2) / (1.0 - np.abs(mu) ** 2)

    # get 2D vertices (drop 3rd dim)
    t0 = tria.t[:, 0]
    t1 = tria.t[:, 1]
    t2 = tria.t[:, 2]
    v0 = (tria.v[t0, :])[:, :-1]
    v1 = (tria.v[t1, :])[:, :-1]
    v2 = (tria.v[t2, :])[:, :-1]

    uxv0 = v1[:, 1] - v2[:, 1]
    uyv0 = v2[:, 0] - v1[:, 0]
    uxv1 = v2[:, 1] - v0[:, 1]
    uyv1 = v0[:, 0] - v2[:, 0]
    uxv2 = v0[:, 1] - v1[:, 1]
    uyv2 = v1[:, 0] - v0[:, 0]

    c0 = np.sqrt(uxv0**2 + uyv0**2)
    c1 = np.sqrt(uxv1**2 + uyv1**2)
    c2 = np.sqrt(uxv2**2 + uyv2**2)
    s = 0.5 * (c0 + c1 + c2)
    area2 = 2 * np.sqrt(s * (s - c0) * (s - c1) * (s - c2))

    v00 = (af * uxv0 * uxv0 + 2 * bf * uxv0 * uyv0 + gf * uyv0 * uyv0) / area2
    v11 = (af * uxv1 * uxv1 + 2 * bf * uxv1 * uyv1 + gf * uyv1 * uyv1) / area2
    v22 = (af * uxv2 * uxv2 + 2 * bf * uxv2 * uyv2 + gf * uyv2 * uyv2) / area2
    v01 = (
        af * uxv1 * uxv0 + bf * uxv1 * uyv0 + bf * uxv0 * uyv1 + gf * uyv1 * uyv0
    ) / area2
    v12 = (
        af * uxv2 * uxv1 + bf * uxv2 * uyv1 + bf * uxv1 * uyv2 + gf * uyv2 * uyv1
    ) / area2
    v20 = (
        af * uxv0 * uxv2 + bf * uxv0 * uyv2 + bf * uxv2 * uyv0 + gf * uyv0 * uyv2
    ) / area2

    # create symmetric A
    i = np.column_stack((t0, t1, t2, t0, t1, t1, t2, t2, t0)).reshape(-1)
    j = np.column_stack((t0, t1, t2, t1, t0, t2, t1, t0, t2)).reshape(-1)
    dat = np.column_stack((v00, v11, v22, v01, v01, v12, v12, v20, v20)).reshape(-1)
    nv = tria.v.shape[0]
    A = sparse.csc_matrix((dat, (i, j)), shape=(nv, nv), dtype=complex)

    # convert target to complex and set b vector
    targetc = target[:, 0] + 1j * target[:, 1]
    b = -A[:, landmark] * targetc
    b[landmark] = targetc

    # set all rows and columns in landmark to zero and put diag 1
    mrow, mcol, mval = sparse.find(A[landmark, :])
    Azero = sparse.csc_matrix((mval, (landmark[mrow], mcol)), shape=(nv, nv))
    A = A - Azero
    mrow, mcol, mval = sparse.find(A[:, landmark])
    Azero = sparse.csc_matrix((mval, (mrow, landmark[mcol])), shape=(nv, nv))
    Aones = sparse.csr_matrix(
        (np.ones(landmark.shape[0]), (landmark, landmark)), shape=(nv, nv)
    )
    A = A - Azero + Aones
    A.eliminate_zeros()

    x = sparse_symmetric_solve(A, b, use_cholmod=use_cholmod)

    mapping = np.squeeze(np.array(x))
    mapping = np.column_stack((np.real(mapping), np.imag(mapping)))
    return mapping


<<<<<<< HEAD
def sparse_symmetric_solve(A, b, use_cholmod=True):
    """Sparse symmetric solver for ``A x = b``.
=======
def sparse_symmetric_solve(A, b, use_cholmod=False):
    """
    A sparse symmetric solver for ``A x = b``
>>>>>>> f7562805

    Parameters
    ----------
    A : sparse matrix of shape (n, n)
    b : np.ndarray vector of length n
    use_cholmod : bool, default=False
        Which solver to use:
            * True : Use Cholesky decomposition from scikit-sparse cholmod
            * False: Use spsolve (LU decomposition)

    Returns
    -------
    x: np.ndarray of length n, solution to  ``A x = b``
    """
<<<<<<< HEAD
    sksparse = import_optional_dependency("sksparse", raise_error=use_cholmod)
    if sksparse is not None:
=======

    if use_cholmod:
        sksparse = import_optional_dependency("sksparse", raise_error=True)
        importlib.import_module(".cholmod", sksparse.__name__)
    else:
        sksparse = None
    if use_cholmod:
>>>>>>> f7562805
        print("Solver: Cholesky decomposition from scikit-sparse cholmod ...")
        chol = sksparse.cholmod.cholesky(A)
        x = chol(b)
    else:
        from scipy.sparse.linalg import splu

        print("Solver: spsolve (LU decomposition) ...")
        lu = splu(A)
        x = lu.solve(b)
    return x


def stereographic(u):
    """Map sphere to complex plane via stereographic projection.

    Parameters
    ----------
    u : np.ndarray of shape (n,3)
        u represents the three vertex coordinates

    Returns
    -------
    v: np.ndarray of n complex numbers
       stereographic map of u in complex plane

    Notes
    -----
    If you use this code in your own work, please cite the following paper:
    [1] P. T. Choi, K. C. Lam, and L. M. Lui,
    "FLASH: Fast Landmark Aligned Spherical Harmonic Parameterization
     for Genus-0 Closed Brain Surfaces."
    SIAM Journal on Imaging Sciences, vol. 8, no. 1, pp. 67-94, 2015.

    Adopted by Martin Reuter from Matlab code at
    https://github.com/garyptchoi/spherical-conformal-map
    with this
    Copyright (c) 2013-2020, Gary Pui-Tung Choi
    https://math.mit.edu/~ptchoi
    and has been distributed with the Apache 2 License
    """
    x = u[:, 0]
    y = u[:, 1]
    z = u[:, 2]
    v = np.empty(u.shape[:-1], dtype=complex)
    v.real = (x / (1 - z)).flatten()
    v.imag = (y / (1 - z)).flatten()
    return v


def inverse_stereographic(u):
    """Map from complex plane to sphere via inverse stereographic projection.

    Parameters
    ----------
    u : np.ndarray
        can be complex array, or two columns (real,img)
        for coordinates on complex plane

    Returns
    -------
    v: np.ndarray of shape (n,3)
        coordinates on sphere in 3D

    Notes
    -----
    If you use this code in your own work, please cite the following paper:
    [1] P. T. Choi, K. C. Lam, and L. M. Lui,
    "FLASH: Fast Landmark Aligned Spherical Harmonic Parameterization
     for Genus-0 Closed Brain Surfaces."
    SIAM Journal on Imaging Sciences, vol. 8, no. 1, pp. 67-94, 2015.

    Adopted by Martin Reuter from Matlab code at
    https://github.com/garyptchoi/spherical-conformal-map
    with this
    Copyright (c) 2013-2020, Gary Pui-Tung Choi
    https://math.mit.edu/~ptchoi
    and has been distributed with the Apache 2 License
    """
    if np.iscomplexobj(u):
        x = u.real
        y = u.imag
    else:
        x = u[:, 0]
        y = u[:, 1]
    z = 1 + x**2 + y**2
    v = np.column_stack((2 * x / z, 2 * y / z, (-1 + x**2 + y**2) / z))
    return v<|MERGE_RESOLUTION|>--- conflicted
+++ resolved
@@ -23,14 +23,9 @@
 from .utils._imports import import_optional_dependency
 
 
-<<<<<<< HEAD
-def spherical_conformal_map(tria):
-    """Compute spherical conformal map of a genus-0 closed surface with a linear method.
-=======
 def spherical_conformal_map(tria, use_cholmod=False):
     """
     A linear method for computing spherical conformal map of a genus-0 closed surface
->>>>>>> f7562805
 
     Parameters
     ----------
@@ -39,7 +34,7 @@
     use_cholmod : bool, default=False
         Which solver to use:
             * True : Use Cholesky decomposition from scikit-sparse cholmod
-            * False: Use spsolve (LU decomposition)        
+            * False: Use spsolve (LU decomposition)
 
     Returns
     -------
@@ -347,14 +342,9 @@
     return mu
 
 
-<<<<<<< HEAD
-def linear_beltrami_solver(tria, mu, landmark, target):
-    """Linear Beltrami solver.
-=======
 def linear_beltrami_solver(tria, mu, landmark, target, use_cholmod=False):
     """
     Linear Beltrami solver
->>>>>>> f7562805
 
     Parameters
     ----------
@@ -368,7 +358,7 @@
     use_cholmod : bool, default=False
         Which solver to use:
             * True : Use Cholesky decomposition from scikit-sparse cholmod
-            * False: Use spsolve (LU decomposition)             
+            * False: Use spsolve (LU decomposition)
 
     Returns
     -------
@@ -464,14 +454,9 @@
     return mapping
 
 
-<<<<<<< HEAD
-def sparse_symmetric_solve(A, b, use_cholmod=True):
-    """Sparse symmetric solver for ``A x = b``.
-=======
 def sparse_symmetric_solve(A, b, use_cholmod=False):
     """
     A sparse symmetric solver for ``A x = b``
->>>>>>> f7562805
 
     Parameters
     ----------
@@ -486,18 +471,12 @@
     -------
     x: np.ndarray of length n, solution to  ``A x = b``
     """
-<<<<<<< HEAD
-    sksparse = import_optional_dependency("sksparse", raise_error=use_cholmod)
-    if sksparse is not None:
-=======
-
     if use_cholmod:
         sksparse = import_optional_dependency("sksparse", raise_error=True)
         importlib.import_module(".cholmod", sksparse.__name__)
     else:
         sksparse = None
     if use_cholmod:
->>>>>>> f7562805
         print("Solver: Cholesky decomposition from scikit-sparse cholmod ...")
         chol = sksparse.cholmod.cholesky(A)
         x = chol(b)
